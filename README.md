# Minimap2 Multi-Round Alignment with ViReMa Format Conversion

<<<<<<< HEAD
This repository contains a pipeline for detecting viral recombination events using a multi-round alignment approach with Minimap2, followed by conversion to ViReMa-compatible format.

## Overview

1. Performs initial sensitive alignment with Minimap2
2. Identifies and re-aligns softclipped regions to detect split alignments
3. Converts alignment patterns to ViReMa-compatible format
4. Preserves full CIGAR complexity while representing recombination events

## Minimap2_Module

**Usage:**
```bash
python ViReMa.py --Aligner minimap2  --Seed 25 ./Test_Data/FHV_Genome.txt ./Test_Data/FHV_small.txt  output_mm2.sam --MicroInDel_Length 20

python ViReMa.py --Aligner minimap2 -lr ont  --Seed 25 Test_Data/SARS2_Genome.fasta Test_Data/combined_1000bp_duplications.fastq output_mm2_ont_dups.sam --MicroInDel_Length 20
```

**New parameter:**
- `-lr`: Long read technology (ont for Oxford Nanopore, pb for PacBio CLR, hifi for PacBio HiFi)

=======
This repository contains a comprehensive pipeline for detecting viral recombination events using a multi-round alignment approach with Minimap2, followed by conversion to ViReMa-compatible format.

## Overview

The project implements a sophisticated alignment strategy that:
1. Performs initial sensitive alignment with Minimap2
2. Identifies and re-aligns softclipped regions to detect split alignments
3. Converts complex alignment patterns to ViReMa-compatible format
4. Preserves full CIGAR complexity while representing recombination events

## Key Features

- **Multi-round alignment**: Initial broad alignment followed by targeted softclip re-alignment
- **Intelligent format conversion**: Handles complex CIGAR operations, insertions, deletions, and gaps
- **Recombination detection**: Identifies in-order and out-of-order alignment patterns
- **ViReMa compatibility**: Produces output compatible with viral recombination analysis tools

## Main Script: `multiround_alignment.py`

### Core Functionality
A complete pipeline that processes reads through multiple alignment rounds and converts the results to ViReMa format.

**Usage:**
```bash
python multiround_alignment.py <virus_index> <input_fastq> <output_sam> [--Seed <threshold>] [-lr <technology>]
```

**Parameters:**
- `virus_index`: Path to virus genome reference file
- `input_fastq`: Input FASTQ file with reads
- `output_sam`: Output SAM file in ViReMa format
- `--Seed`: Minimum softclip length threshold (default: 15bp)
- `-lr`: Long read technology (ont for Oxford Nanopore, pb for PacBio CLR, hifi for PacBio HiFi)

**Examples:**
```bash
# Short read analysis (default)
python multiround_alignment.py ./Test_Data/FHV_Genome.txt ./Test_Data/FHV_small.txt ./output_small.sam --Seed 20

# Oxford Nanopore data
python multiround_alignment.py ./Test_Data/FHV_Genome.txt ./Test_Data/FHV_nanopore.fastq ./output_ont.sam -lr ont

# PacBio CLR data
python multiround_alignment.py ./Test_Data/FHV_Genome.txt ./Test_Data/FHV_pacbio.fastq ./output_pb.sam -lr pb

# PacBio HiFi data
python multiround_alignment.py ./Test_Data/FHV_Genome.txt ./Test_Data/FHV_hifi.fastq ./output_hifi.sam -lr hifi
```

>>>>>>> 7a06142b
## Pipeline Workflow

### 1. Initial Alignment
- **Tool**: Minimap2 with technology-specific parameters:
  - **Short reads (default)**: `-ax sr -k 20 -A 1 -B 2` (viral-optimized)
  - **Oxford Nanopore**: `-ax map-ont`
<<<<<<< HEAD
  - **PacBio CLR**: `-ax map-pb` (not implemented yet)
  - **PacBio HiFi**: `-ax map-hifi` (not implemented yet)
=======
  - **PacBio CLR**: `-ax map-pb`
  - **PacBio HiFi**: `-ax map-hifi`
>>>>>>> 7a06142b
- **Purpose**: Broad alignment to identify primary mappings and softclipped regions
- **Output**: Primary and supplemental alignments with softclipped portions

### 2. Softclip Extraction and Re-alignment
<<<<<<< HEAD
- **Extraction**: Identifies softclipped sequences ≥ threshold length (Seed parameter) from primary alignments
=======
- **Extraction**: Identifies softclipped sequences ≥ threshold length from primary alignments
>>>>>>> 7a06142b
- **Naming Convention**: 
  - `softclip_0`: Softclips occurring **before** the main alignment
  - `softclip_1`: Softclips occurring **after** the main alignment
- **Re-alignment**: Uses technology-specific parameters:
  - **Short reads**: More sensitive parameters (`-k 10 -w 5 -m 10`) to map softclipped regions
  - **Long reads**: Same technology-specific presets as initial alignment
- **Purpose**: Detect split alignments indicating potential recombination events

<<<<<<< HEAD
Sometimes, softclips will have softclips that exceed threshold length. These are sent for another round of mapping and have an additional softclip_0 or softclip_1 appended to the read name in the intermediate file. If these softclips map, they are stitched back to the primary alignment in the correct order.

### 3. Result Merging and Classification

=======
### 3. Result Merging and Classification

The pipeline classifies reads into several categories:

>>>>>>> 7a06142b
#### Single Alignments
- Reads with only primary alignment
- **Action**: Preserve original softclips as unmapped regions
- **Output**: Standard SAM record with softclips intact

#### Multiple Alignments
Reads with primary + supplemental + softclip alignments are processed based on genomic positioning:

##### In-Order Segments (Recombination Events)
- Softclip mappings occur in expected genomic order relative to primary alignment
- **Action**: Create single merged record with N gaps representing genomic distances
- **Example**: 
  ```
  Original: 50M40S (primary) + 40M (softclip at distant location)
  Converted: 50M150N40M (gap of 150bp between segments)
  ```

<<<<<<< HEAD
##### Out-of-Order Segments Or Inter-Segment Events
=======
##### Out-of-Order Segments (Complex Events)
>>>>>>> 7a06142b
- Softclip mappings occur before the primary alignment genomically
- **Action**: Create paired records with hard clips (ViReMa-style)
- **Example**:
  ```
  Record 1: 59M31H (primary + hard clip for out-of-order softclip)
  Record 2: 59H31M (hard clip for primary + mapped softclip)
  Tags: FI:i:1, FI:i:2, TC:i:2
  ```

<<<<<<< HEAD
### CIGAR Preservation
=======
### 4. Advanced CIGAR Preservation
>>>>>>> 7a06142b

#### Complex Primary Alignments
- **Preserves**: Full CIGAR complexity including deletions (D), insertions (I), matches (M)
- **Example**: `40S18M9D32M` → `40M1017N18M9D32M`
- **Maintains**: Complete alignment information while adding recombination gaps

#### Softclip Mapping Complexity
- **Preserves**: Insertions and trailing softclips from softclip mappings
- **Example**: Softclip CIGAR `35M7S` → Final: `48M798N35M7S`
- **Purpose**: Retains unmapped portions that couldn't be aligned

<<<<<<< HEAD
=======
#### CIGAR Operation Handling
- **M, =, X**: Converted to M (matches)
- **I**: Preserved as insertions
- **D**: Preserved as deletions  
- **N**: Added for recombination gaps
- **S**: Preserved for unmapped regions
- **H**: Used in paired records for hard clips
>>>>>>> 7a06142b

## Output Format Specifications

### Single Merged Records
```
QNAME  FLAG  RNAME  POS  MAPQ  CIGAR           RNEXT  PNEXT  TLEN  SEQ  QUAL  TAGS
read1  0     ref    100  255   50M150N40M7S    *      0      0     ...  ...   NM:i:0
```

### Paired Records (Out-of-order)
```
read1  0     ref    100  255   59M31H          ref    50     0     ...  ...   FI:i:1 NM:i:0 TC:i:2
read1  2048  ref    50   255   59H31M          *      0      0     ...  ...   FI:i:2 NM:i:0 TC:i:2
```

<<<<<<< HEAD
## Intermediate Files

- **`output.sam`**: Complete alignment results (initial + merged softclip alignments)
- **`multiRound`**: Filtered reads with qualifying softclipped regions 
- **`TEMP_SAM`**: Secondary alignment results for extracted softclips
- **`Test_Data/TEMP_READS.txt`**: FASTA format extracted softclipped sequences
=======
### Key Fields
- **FLAG**: 0 (primary), 2048 (supplementary)
- **MAPQ**: 255 for all mapped reads
- **CIGAR**: Complex preservation with N gaps for recombination
- **Tags**: 
  - `NM:i:X`: Edit distance
  - `FI:i:X`: Fragment index (1/2 for paired records)
  - `TC:i:X`: Total count of records for this read

## Sample Data and Testing

### Test Dataset
- **Reference**: `Test_Data/FHV_Genome.txt` (Flock House Virus)
- **Reads**: `Test_Data/FHV_small.txt` (Sample FASTQ)
- **Expected Output**: Various recombination patterns and complex alignments

### Validation Examples
- **Standard recombination**: `50M150N40M` (in-order segments)
- **Complex recombination**: `48M798N35M7S` (with trailing softclip)
- **Out-of-order events**: Paired records with hard clips
- **Complex CIGARs**: `48M1D7M569N35M` (deletion preservation)

## Technical Implementation

### Decision Algorithm
```
For reads with primary + supplemental + softclip:
├── Check genomic order of softclip mappings
│   ├── softclip_1 maps before primary? → Out-of-order
│   └── softclip_0 maps after primary? → Out-of-order
├── Out-of-order? → Create paired records with hard clips
└── In-order? → Create single merged record with N gaps
```

### Softclip Index Logic
- **Determination**: Based on position relative to main alignment in read sequence
- **softclip_0**: Occurs before any M/I/=/X operations in CIGAR
- **softclip_1**: Occurs after any M/I/=/X operations in CIGAR
- **Purpose**: Maintains consistent mapping of sequence portions to genomic locations

### Quality Assurance
- **Sequence validation**: Ensures CIGAR operations match sequence length
- **Reference consumption**: Validates gap calculations and positioning
- **Format compliance**: Maintains ViReMa compatibility requirements

## Intermediate Files

- **`output.sam`**: Complete alignment results (initial + merged softclip alignments)
- **`multiRound`**: Filtered reads with qualifying softclipped regions  
- **`TEMP_SAM`**: Secondary alignment results for extracted softclips
- **`Test_Data/TEMP_READS.txt`**: FASTA format extracted softclipped sequences
- **Final output**: User-specified ViReMa-compatible SAM file
>>>>>>> 7a06142b

## System Requirements

- **Python**: 3.x with standard libraries (`subprocess`, `re`, `argparse`, `collections`)
- **Minimap2**: Must be available in system PATH
- **Memory**: Proportional to input size (typically modest requirements)
<<<<<<< HEAD
- **Storage**: ~3x input file size for intermediate files
=======
- **Storage**: ~3x input file size for intermediate files

## Applications

This pipeline is designed for:
- **Viral recombination analysis**: Detection of recombination junctions in viral genomes
- **Complex alignment scenarios**: Handling reads spanning genomic rearrangements  
- **ViReMa workflow integration**: Preprocessing for downstream recombination analysis
- **Research applications**: Studying viral evolution and recombination patterns

## Notes and Limitations

- **Reference dependency**: Optimized for viral genomes; may need parameter adjustment for other contexts
- **Computational complexity**: Multi-round alignment increases processing time vs. single-pass approaches
- **Memory usage**: Keeps alignment data in memory; very large datasets may require modifications
- **Format assumptions**: Output specifically designed for ViReMa compatibility
>>>>>>> 7a06142b
<|MERGE_RESOLUTION|>--- conflicted
+++ resolved
@@ -1,6 +1,5 @@
 # Minimap2 Multi-Round Alignment with ViReMa Format Conversion
 
-<<<<<<< HEAD
 This repository contains a pipeline for detecting viral recombination events using a multi-round alignment approach with Minimap2, followed by conversion to ViReMa-compatible format.
 
 ## Overview
@@ -22,79 +21,19 @@
 **New parameter:**
 - `-lr`: Long read technology (ont for Oxford Nanopore, pb for PacBio CLR, hifi for PacBio HiFi)
 
-=======
-This repository contains a comprehensive pipeline for detecting viral recombination events using a multi-round alignment approach with Minimap2, followed by conversion to ViReMa-compatible format.
-
-## Overview
-
-The project implements a sophisticated alignment strategy that:
-1. Performs initial sensitive alignment with Minimap2
-2. Identifies and re-aligns softclipped regions to detect split alignments
-3. Converts complex alignment patterns to ViReMa-compatible format
-4. Preserves full CIGAR complexity while representing recombination events
-
-## Key Features
-
-- **Multi-round alignment**: Initial broad alignment followed by targeted softclip re-alignment
-- **Intelligent format conversion**: Handles complex CIGAR operations, insertions, deletions, and gaps
-- **Recombination detection**: Identifies in-order and out-of-order alignment patterns
-- **ViReMa compatibility**: Produces output compatible with viral recombination analysis tools
-
-## Main Script: `multiround_alignment.py`
-
-### Core Functionality
-A complete pipeline that processes reads through multiple alignment rounds and converts the results to ViReMa format.
-
-**Usage:**
-```bash
-python multiround_alignment.py <virus_index> <input_fastq> <output_sam> [--Seed <threshold>] [-lr <technology>]
-```
-
-**Parameters:**
-- `virus_index`: Path to virus genome reference file
-- `input_fastq`: Input FASTQ file with reads
-- `output_sam`: Output SAM file in ViReMa format
-- `--Seed`: Minimum softclip length threshold (default: 15bp)
-- `-lr`: Long read technology (ont for Oxford Nanopore, pb for PacBio CLR, hifi for PacBio HiFi)
-
-**Examples:**
-```bash
-# Short read analysis (default)
-python multiround_alignment.py ./Test_Data/FHV_Genome.txt ./Test_Data/FHV_small.txt ./output_small.sam --Seed 20
-
-# Oxford Nanopore data
-python multiround_alignment.py ./Test_Data/FHV_Genome.txt ./Test_Data/FHV_nanopore.fastq ./output_ont.sam -lr ont
-
-# PacBio CLR data
-python multiround_alignment.py ./Test_Data/FHV_Genome.txt ./Test_Data/FHV_pacbio.fastq ./output_pb.sam -lr pb
-
-# PacBio HiFi data
-python multiround_alignment.py ./Test_Data/FHV_Genome.txt ./Test_Data/FHV_hifi.fastq ./output_hifi.sam -lr hifi
-```
-
->>>>>>> 7a06142b
 ## Pipeline Workflow
 
 ### 1. Initial Alignment
 - **Tool**: Minimap2 with technology-specific parameters:
   - **Short reads (default)**: `-ax sr -k 20 -A 1 -B 2` (viral-optimized)
   - **Oxford Nanopore**: `-ax map-ont`
-<<<<<<< HEAD
   - **PacBio CLR**: `-ax map-pb` (not implemented yet)
   - **PacBio HiFi**: `-ax map-hifi` (not implemented yet)
-=======
-  - **PacBio CLR**: `-ax map-pb`
-  - **PacBio HiFi**: `-ax map-hifi`
->>>>>>> 7a06142b
 - **Purpose**: Broad alignment to identify primary mappings and softclipped regions
 - **Output**: Primary and supplemental alignments with softclipped portions
 
 ### 2. Softclip Extraction and Re-alignment
-<<<<<<< HEAD
 - **Extraction**: Identifies softclipped sequences ≥ threshold length (Seed parameter) from primary alignments
-=======
-- **Extraction**: Identifies softclipped sequences ≥ threshold length from primary alignments
->>>>>>> 7a06142b
 - **Naming Convention**: 
   - `softclip_0`: Softclips occurring **before** the main alignment
   - `softclip_1`: Softclips occurring **after** the main alignment
@@ -103,17 +42,10 @@
   - **Long reads**: Same technology-specific presets as initial alignment
 - **Purpose**: Detect split alignments indicating potential recombination events
 
-<<<<<<< HEAD
 Sometimes, softclips will have softclips that exceed threshold length. These are sent for another round of mapping and have an additional softclip_0 or softclip_1 appended to the read name in the intermediate file. If these softclips map, they are stitched back to the primary alignment in the correct order.
 
 ### 3. Result Merging and Classification
 
-=======
-### 3. Result Merging and Classification
-
-The pipeline classifies reads into several categories:
-
->>>>>>> 7a06142b
 #### Single Alignments
 - Reads with only primary alignment
 - **Action**: Preserve original softclips as unmapped regions
@@ -131,11 +63,7 @@
   Converted: 50M150N40M (gap of 150bp between segments)
   ```
 
-<<<<<<< HEAD
 ##### Out-of-Order Segments Or Inter-Segment Events
-=======
-##### Out-of-Order Segments (Complex Events)
->>>>>>> 7a06142b
 - Softclip mappings occur before the primary alignment genomically
 - **Action**: Create paired records with hard clips (ViReMa-style)
 - **Example**:
@@ -144,33 +72,6 @@
   Record 2: 59H31M (hard clip for primary + mapped softclip)
   Tags: FI:i:1, FI:i:2, TC:i:2
   ```
-
-<<<<<<< HEAD
-### CIGAR Preservation
-=======
-### 4. Advanced CIGAR Preservation
->>>>>>> 7a06142b
-
-#### Complex Primary Alignments
-- **Preserves**: Full CIGAR complexity including deletions (D), insertions (I), matches (M)
-- **Example**: `40S18M9D32M` → `40M1017N18M9D32M`
-- **Maintains**: Complete alignment information while adding recombination gaps
-
-#### Softclip Mapping Complexity
-- **Preserves**: Insertions and trailing softclips from softclip mappings
-- **Example**: Softclip CIGAR `35M7S` → Final: `48M798N35M7S`
-- **Purpose**: Retains unmapped portions that couldn't be aligned
-
-<<<<<<< HEAD
-=======
-#### CIGAR Operation Handling
-- **M, =, X**: Converted to M (matches)
-- **I**: Preserved as insertions
-- **D**: Preserved as deletions  
-- **N**: Added for recombination gaps
-- **S**: Preserved for unmapped regions
-- **H**: Used in paired records for hard clips
->>>>>>> 7a06142b
 
 ## Output Format Specifications
 
@@ -186,90 +87,16 @@
 read1  2048  ref    50   255   59H31M          *      0      0     ...  ...   FI:i:2 NM:i:0 TC:i:2
 ```
 
-<<<<<<< HEAD
 ## Intermediate Files
 
 - **`output.sam`**: Complete alignment results (initial + merged softclip alignments)
 - **`multiRound`**: Filtered reads with qualifying softclipped regions 
 - **`TEMP_SAM`**: Secondary alignment results for extracted softclips
 - **`Test_Data/TEMP_READS.txt`**: FASTA format extracted softclipped sequences
-=======
-### Key Fields
-- **FLAG**: 0 (primary), 2048 (supplementary)
-- **MAPQ**: 255 for all mapped reads
-- **CIGAR**: Complex preservation with N gaps for recombination
-- **Tags**: 
-  - `NM:i:X`: Edit distance
-  - `FI:i:X`: Fragment index (1/2 for paired records)
-  - `TC:i:X`: Total count of records for this read
-
-## Sample Data and Testing
-
-### Test Dataset
-- **Reference**: `Test_Data/FHV_Genome.txt` (Flock House Virus)
-- **Reads**: `Test_Data/FHV_small.txt` (Sample FASTQ)
-- **Expected Output**: Various recombination patterns and complex alignments
-
-### Validation Examples
-- **Standard recombination**: `50M150N40M` (in-order segments)
-- **Complex recombination**: `48M798N35M7S` (with trailing softclip)
-- **Out-of-order events**: Paired records with hard clips
-- **Complex CIGARs**: `48M1D7M569N35M` (deletion preservation)
-
-## Technical Implementation
-
-### Decision Algorithm
-```
-For reads with primary + supplemental + softclip:
-├── Check genomic order of softclip mappings
-│   ├── softclip_1 maps before primary? → Out-of-order
-│   └── softclip_0 maps after primary? → Out-of-order
-├── Out-of-order? → Create paired records with hard clips
-└── In-order? → Create single merged record with N gaps
-```
-
-### Softclip Index Logic
-- **Determination**: Based on position relative to main alignment in read sequence
-- **softclip_0**: Occurs before any M/I/=/X operations in CIGAR
-- **softclip_1**: Occurs after any M/I/=/X operations in CIGAR
-- **Purpose**: Maintains consistent mapping of sequence portions to genomic locations
-
-### Quality Assurance
-- **Sequence validation**: Ensures CIGAR operations match sequence length
-- **Reference consumption**: Validates gap calculations and positioning
-- **Format compliance**: Maintains ViReMa compatibility requirements
-
-## Intermediate Files
-
-- **`output.sam`**: Complete alignment results (initial + merged softclip alignments)
-- **`multiRound`**: Filtered reads with qualifying softclipped regions  
-- **`TEMP_SAM`**: Secondary alignment results for extracted softclips
-- **`Test_Data/TEMP_READS.txt`**: FASTA format extracted softclipped sequences
-- **Final output**: User-specified ViReMa-compatible SAM file
->>>>>>> 7a06142b
 
 ## System Requirements
 
 - **Python**: 3.x with standard libraries (`subprocess`, `re`, `argparse`, `collections`)
 - **Minimap2**: Must be available in system PATH
 - **Memory**: Proportional to input size (typically modest requirements)
-<<<<<<< HEAD
-- **Storage**: ~3x input file size for intermediate files
-=======
-- **Storage**: ~3x input file size for intermediate files
-
-## Applications
-
-This pipeline is designed for:
-- **Viral recombination analysis**: Detection of recombination junctions in viral genomes
-- **Complex alignment scenarios**: Handling reads spanning genomic rearrangements  
-- **ViReMa workflow integration**: Preprocessing for downstream recombination analysis
-- **Research applications**: Studying viral evolution and recombination patterns
-
-## Notes and Limitations
-
-- **Reference dependency**: Optimized for viral genomes; may need parameter adjustment for other contexts
-- **Computational complexity**: Multi-round alignment increases processing time vs. single-pass approaches
-- **Memory usage**: Keeps alignment data in memory; very large datasets may require modifications
-- **Format assumptions**: Output specifically designed for ViReMa compatibility
->>>>>>> 7a06142b
+- **Storage**: ~3x input file size for intermediate files